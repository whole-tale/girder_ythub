--- conflicted
+++ resolved
@@ -162,7 +162,6 @@
         url = get_dataone_package_url(DataONELocations.prod_cn, pid)
         self.assertEqual(url, 'https://search.dataone.org/#view/'+pid)
 
-<<<<<<< HEAD
     def test_extract_orcid_id(self):
         from server.utils import parse_jwt
         from server.utils import extract_orcid_id
@@ -183,11 +182,10 @@
 
         res = extract_orcid_id(jwt)
         self.assertEqual(res, "http://orcid.org/0000-0002-1756-2128")
-=======
+
     def test_strip_html(self):
         from server.utils import strip_html
 
         str_no_html = 'test description'
         messy_str = '<p>'+str_no_html+'</p>'
         self.assertEqual(strip_html(messy_str), str_no_html)
->>>>>>> a7764fea
