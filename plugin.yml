--- conflicted
+++ resolved
@@ -1,10 +1,6 @@
 name: WholeTale
 description: WholeTale plugin for Girder
-<<<<<<< HEAD
-version: 0.4.1
-=======
 version: 0.5.0rc1
->>>>>>> 1f509e45
 dependencies:
     - jobs
     - worker
