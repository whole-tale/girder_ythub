name: WholeTale
description: WholeTale plugin for Girder
<<<<<<< HEAD
version: 0.3.0
=======
version: 0.4.0
>>>>>>> 9b80f967
dependencies:
    - jobs
    - worker<|MERGE_RESOLUTION|>--- conflicted
+++ resolved
@@ -1,10 +1,6 @@
 name: WholeTale
 description: WholeTale plugin for Girder
-<<<<<<< HEAD
-version: 0.3.0
-=======
 version: 0.4.0
->>>>>>> 9b80f967
 dependencies:
     - jobs
     - worker